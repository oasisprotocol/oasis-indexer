--- conflicted
+++ resolved
@@ -3,14 +3,9 @@
 import (
 	"github.com/go-chi/chi"
 
-<<<<<<< HEAD
 	"github.com/oasislabs/oasis-indexer/go/log"
+	"github.com/oasislabs/oasis-indexer/go/metrics"
 	"github.com/oasislabs/oasis-indexer/go/storage"
-=======
-	"github.com/oasislabs/oasis-block-indexer/go/log"
-	"github.com/oasislabs/oasis-block-indexer/go/metrics"
-	"github.com/oasislabs/oasis-block-indexer/go/storage"
->>>>>>> ed08dc6f
 )
 
 const (
@@ -29,14 +24,9 @@
 // NewHandler creates a new V1 API handler.
 func NewHandler(db storage.TargetStorage, l *log.Logger) *Handler {
 	return &Handler{
-<<<<<<< HEAD
-		client: newStorageClient(db, l),
-		logger: l.WithModule(moduleName),
-=======
-		client:  newStorageClient(db),
+		client:  newStorageClient(db, l),
 		logger:  l.WithModule(moduleName),
 		metrics: metrics.NewDefaultRequestMetrics(moduleName),
->>>>>>> ed08dc6f
 	}
 }
 
