module github.com/oasislabs/oasis-block-indexer/go

go 1.15

require (
	github.com/cockroachdb/cockroach-go v2.0.1+incompatible
	github.com/cockroachdb/cockroach-go/v2 v2.2.8
	github.com/fxamacker/cbor/v2 v2.4.0 // indirect
	github.com/go-kit/log v0.2.0
	github.com/hashicorp/go-hclog v1.1.0 // indirect
	github.com/hashicorp/go-plugin v1.4.3 // indirect
	github.com/jackc/pgx v3.6.2+incompatible
	github.com/jackc/pgx/v4 v4.10.1
	github.com/libp2p/go-libp2p v0.18.0 // indirect
	github.com/libp2p/go-libp2p-pubsub v0.6.1 // indirect
	github.com/oasisprotocol/deoxysii v0.0.0-20220228165953-2091330c22b7 // indirect
	github.com/oasisprotocol/oasis-core/go v0.2201.3
	github.com/oasisprotocol/oasis-sdk/client-sdk/go v0.2.0
	github.com/opencontainers/image-spec v1.0.2 // indirect
	github.com/opencontainers/runc v1.0.3 // indirect
	github.com/prometheus/client_golang v1.12.1
	github.com/prometheus/procfs v0.7.3 // indirect
	github.com/spf13/cobra v1.3.0
	github.com/spf13/pflag v1.0.5
	github.com/spf13/viper v1.10.1
	github.com/tendermint/tendermint v0.34.15 // indirect
	golang.org/x/sync v0.0.0-20210220032951-036812b2e83c
	golang.org/x/sys v0.0.0-20220227234510-4e6760a101f9 // indirect
	golang.org/x/text v0.3.7 // indirect
	google.golang.org/grpc v1.45.0 // indirect
	gopkg.in/check.v1 v1.0.0-20201130134442-10cb98267c6c // indirect
<<<<<<< HEAD
	gopkg.in/yaml.v2 v2.4.0
=======
	gopkg.in/yaml.v2 v2.4.0 // indirect
>>>>>>> b7ee3dab
)<|MERGE_RESOLUTION|>--- conflicted
+++ resolved
@@ -9,6 +9,7 @@
 	github.com/go-kit/log v0.2.0
 	github.com/hashicorp/go-hclog v1.1.0 // indirect
 	github.com/hashicorp/go-plugin v1.4.3 // indirect
+	github.com/iancoleman/strcase v0.2.0
 	github.com/jackc/pgx v3.6.2+incompatible
 	github.com/jackc/pgx/v4 v4.10.1
 	github.com/libp2p/go-libp2p v0.18.0 // indirect
@@ -29,9 +30,5 @@
 	golang.org/x/text v0.3.7 // indirect
 	google.golang.org/grpc v1.45.0 // indirect
 	gopkg.in/check.v1 v1.0.0-20201130134442-10cb98267c6c // indirect
-<<<<<<< HEAD
 	gopkg.in/yaml.v2 v2.4.0
-=======
-	gopkg.in/yaml.v2 v2.4.0 // indirect
->>>>>>> b7ee3dab
 )