--- conflicted
+++ resolved
@@ -4,10 +4,6 @@
 import (
 	"context"
 	"errors"
-<<<<<<< HEAD
-=======
-	"fmt"
->>>>>>> b7ee3dab
 	"io/ioutil"
 	"os"
 	"sync"
@@ -21,12 +17,9 @@
 	"github.com/oasislabs/oasis-block-indexer/go/log"
 	"github.com/oasislabs/oasis-block-indexer/go/oasis-indexer/cmd/common"
 	"github.com/oasislabs/oasis-block-indexer/go/storage"
-<<<<<<< HEAD
 	target "github.com/oasislabs/oasis-block-indexer/go/storage/cockroach"
+	"github.com/oasislabs/oasis-block-indexer/go/storage/migrations/generator"
 	source "github.com/oasislabs/oasis-block-indexer/go/storage/oasis"
-=======
-	"github.com/oasislabs/oasis-block-indexer/go/storage/oasis"
->>>>>>> b7ee3dab
 )
 
 const (
@@ -50,7 +43,6 @@
 )
 
 func runAnalyzer(cmd *cobra.Command, args []string) {
-<<<<<<< HEAD
 	if err := common.Init(); err != nil {
 		os.Exit(1)
 	}
@@ -59,22 +51,6 @@
 	switch {
 	case err == nil:
 		service.Start()
-=======
-	rawCfg, err := ioutil.ReadFile(cfgNetworkFile)
-	cobra.CheckErr(err)
-
-	var network config.Network
-	yaml.Unmarshal([]byte(rawCfg), &network)
-
-	common.Init()
-
-	analyzer, err := NewAnalyzer(network)
-	cobra.CheckErr(err)
-
-	switch {
-	case err == nil:
-		analyzer.Start()
->>>>>>> b7ee3dab
 	case errors.Is(err, context.Canceled):
 		// Shutdown requested during startup.
 		return
@@ -87,7 +63,6 @@
 	}
 }
 
-<<<<<<< HEAD
 // AnalysisService is the Oasis Indexer's analysis service.
 type AnalysisService struct {
 	ChainID   string
@@ -118,35 +93,19 @@
 	}
 
 	// TODO: This is just for quick-and-dirty validation
-	// genesisDocument, err := oasisNodeClient.GenesisDocument(ctx)
-	// if err != nil {
-	// 	return nil, err
-	// }
-	// g := generator.NewMigrationGenerator(logger)
-	// if err := g.WriteGenesisDocumentMigration("/Users/nikhilsharma/oasis-block-indexer/go/storage/migrations/0001-state-init.sql", genesisDocument); err != nil {
-	// 	return nil, err
-	// }
+	genesisDocument, err := oasisNodeClient.GenesisDocument(ctx)
+	if err != nil {
+		return nil, err
+	}
+	g := generator.NewMigrationGenerator(logger)
+	if err := g.WriteGenesisDocumentMigration("/Users/nikhilsharma/oasis-block-indexer/go/storage/migrations/0001-state-init.sql", genesisDocument); err != nil {
+		return nil, err
+	}
 
 	// Initialize target storage.
 	cockroachClient, err := target.NewCockroachClient(cfgStorageEndpoint)
 	if err != nil {
 		return nil, err
-=======
-// Analyzer is the Oasis Indexer's analysis service.
-type Analyzer struct {
-	Network       config.Network
-	TargetStorage storage.TargetStorage
-	logger        *log.Logger
-}
-
-// NewAnalyzer creates and starts a new Analyzer
-func NewAnalyzer(net config.Network) (*Analyzer, error) {
-	logger := common.Logger().WithModule(moduleName)
-
-	analyzer := &Analyzer{
-		logger:  logger,
-		Network: net,
->>>>>>> b7ee3dab
 	}
 
 	// Initialize analyzers.
@@ -178,42 +137,10 @@
 	wg.Wait()
 }
 
-func (analyzer *Analyzer) Start() {
-	c := context.Background()
-	client, err := oasis.NewOasisNodeClient(c, &analyzer.Network)
-	document, err := client.GenesisDocument(c)
-	cobra.CheckErr(err)
-	initialHeight := document.Height
-	height := initialHeight + 1
-
-	for height < (initialHeight + 10) {
-		fmt.Println(height)
-		blockData, err := client.BlockData(c, height)
-		cobra.CheckErr(err)
-		fmt.Println(blockData)
-		registryData, err := client.RegistryData(c, height)
-		cobra.CheckErr(err)
-		fmt.Println(registryData)
-		stakingData, err := client.StakingData(c, height)
-		cobra.CheckErr(err)
-		fmt.Println(stakingData)
-		schedulerData, err := client.SchedulerData(c, height)
-		cobra.CheckErr(err)
-		fmt.Println(schedulerData)
-		governanceData, err := client.GovernanceData(c, height)
-		cobra.CheckErr(err)
-		fmt.Println(governanceData)
-		height += 1
-	}
-}
-
 // Register registers the process sub-command.
 func Register(parentCmd *cobra.Command) {
 	analyzeCmd.Flags().StringVar(&cfgStorageEndpoint, CfgStorageEndpoint, "", "a postgresql-compliant connection url")
 	analyzeCmd.Flags().StringVar(&cfgNetworkFile, CfgNetworkFile, "", "path to a network configuration file")
-<<<<<<< HEAD
 
-=======
->>>>>>> b7ee3dab
 	parentCmd.AddCommand(analyzeCmd)
 }