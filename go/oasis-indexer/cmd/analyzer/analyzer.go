--- conflicted
+++ resolved
@@ -15,12 +15,9 @@
 	"github.com/oasislabs/oasis-block-indexer/go/log"
 	"github.com/oasislabs/oasis-block-indexer/go/oasis-indexer/cmd/common"
 	"github.com/oasislabs/oasis-block-indexer/go/storage"
-<<<<<<< HEAD
 	target "github.com/oasislabs/oasis-block-indexer/go/storage/cockroach"
+	"github.com/oasislabs/oasis-block-indexer/go/storage/oasis"
 	source "github.com/oasislabs/oasis-block-indexer/go/storage/oasis"
-=======
-	"github.com/oasislabs/oasis-block-indexer/go/storage/oasis"
->>>>>>> 8da94452
 )
 
 const (
@@ -44,19 +41,15 @@
 )
 
 func runAnalyzer(cmd *cobra.Command, args []string) {
-<<<<<<< HEAD
 	if err := common.Init(); err != nil {
 		os.Exit(1)
 	}
-=======
+
 	rawCfg, err := ioutil.ReadFile(cfgNetworkFile)
 	cobra.CheckErr(err)
 
 	var network config.Network
 	yaml.Unmarshal([]byte(rawCfg), &network)
-
-	common.Init()
->>>>>>> 8da94452
 
 	analyzer, err := NewAnalyzer(network)
 	cobra.CheckErr(err)
@@ -74,22 +67,15 @@
 
 // Analyzer is the Oasis Indexer's analysis service.
 type Analyzer struct {
-<<<<<<< HEAD
 	SourceStorage storage.SourceStorage
-=======
+	TargetStorage storage.TargetStorage
 	Network       config.Network
->>>>>>> 8da94452
-	TargetStorage storage.TargetStorage
 	logger        *log.Logger
 }
 
 // NewAnalyzer creates and starts a new Analyzer
-<<<<<<< HEAD
-func NewAnalyzer() (*Analyzer, error) {
+func NewAnalyzer(net config.Network) (*Analyzer, error) {
 	ctx := context.Background()
-=======
-func NewAnalyzer(net config.Network) (*Analyzer, error) {
->>>>>>> 8da94452
 	logger := common.Logger().WithModule(moduleName)
 
 	var network config.Network
@@ -104,14 +90,10 @@
 	}
 
 	analyzer := &Analyzer{
-<<<<<<< HEAD
 		SourceStorage: oasisNodeClient,
 		TargetStorage: cockroachClient,
 		logger:        logger,
-=======
-		logger:  logger,
-		Network: net,
->>>>>>> 8da94452
+		Network:       net,
 	}
 
 	logger.Info("Starting oasis-indexer analysis layer.")
