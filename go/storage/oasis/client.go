// Package oasis implements the source storage interface
// backed by oasis-node.
package oasis

import (
	"context"

	"github.com/oasislabs/oasis-block-indexer/go/storage"
	"github.com/oasisprotocol/oasis-core/go/common"
	"github.com/oasisprotocol/oasis-core/go/common/cbor"
	"github.com/oasisprotocol/oasis-core/go/consensus/api/transaction"
<<<<<<< HEAD
=======
	genesisAPI "github.com/oasisprotocol/oasis-core/go/genesis/api"
>>>>>>> 6fe53b3c
	governanceAPI "github.com/oasisprotocol/oasis-core/go/governance/api"
	registryAPI "github.com/oasisprotocol/oasis-core/go/registry/api"
	schedulerAPI "github.com/oasisprotocol/oasis-core/go/scheduler/api"
	stakingAPI "github.com/oasisprotocol/oasis-core/go/staking/api"
	config "github.com/oasisprotocol/oasis-sdk/client-sdk/go/config"
	connection "github.com/oasisprotocol/oasis-sdk/client-sdk/go/connection"
<<<<<<< HEAD
	"github.com/spf13/cobra"
=======
>>>>>>> 6fe53b3c
)

const (
	clientName = "oasis-node"
)

type OasisNodeClient struct {
	connection *connection.Connection
<<<<<<< HEAD
}

// NewOasisNodeClient creates a new oasis-node client.
func NewOasisNodeClient(ctx context.Context) (*OasisNodeClient, error) {
	// Assume default for now
	network := config.DefaultNetworks.All[config.DefaultNetworks.Default]
	connection, err := connection.Connect(ctx, network)
	cobra.CheckErr(err)

	return &OasisNodeClient{
		&connection,
	}, nil
=======
	network    *config.Network
}

// NewOasisNodeClient creates a new oasis-node client.
func NewOasisNodeClient(ctx context.Context, network *config.Network) (*OasisNodeClient, error) {
	connection, err := connection.Connect(ctx, network)
	if err != nil {
		return nil, err
	}

	return &OasisNodeClient{
		&connection,
		network,
	}, nil
}

// GenesisDocument returns the original genesis document.
func (c *OasisNodeClient) GenesisDocument(ctx context.Context) (*genesisAPI.Document, error) {
	connection := *c.connection
	doc, err := connection.Consensus().GetGenesisDocument(ctx)
	if err != nil {
		return nil, err
	}

	return doc, nil
>>>>>>> 6fe53b3c
}

// Name returns the name of the oasis-node client.
func (c *OasisNodeClient) Name() string {
	return clientName
}

<<<<<<< HEAD
func (c *OasisNodeClient) BlockData(ctx context.Context, height int64) (*storage.BlockData, error) {
	connection := *c.connection
	block, err := connection.Consensus().GetBlock(ctx, height)
	cobra.CheckErr(err)
	transactionsWithResults, err := connection.Consensus().GetTransactionsWithResults(ctx, height)
	cobra.CheckErr(err)
=======
// BlockData retrieves data about a block at the provided block height.
func (c *OasisNodeClient) BlockData(ctx context.Context, height int64) (*storage.BlockData, error) {
	connection := *c.connection
	block, err := connection.Consensus().GetBlock(ctx, height)
	if err != nil {
		return nil, err
	}

	transactionsWithResults, err := connection.Consensus().GetTransactionsWithResults(ctx, height)
	if err != nil {
		return nil, err
	}
>>>>>>> 6fe53b3c

	var transactions []*transaction.SignedTransaction

	for _, bytes := range transactionsWithResults.Transactions {
		var transaction transaction.SignedTransaction
<<<<<<< HEAD
		cbor.Unmarshal(bytes, &transaction)
=======
		if err := cbor.Unmarshal(bytes, &transaction); err != nil {
			return nil, err
		}
>>>>>>> 6fe53b3c
		transactions = append(transactions, &transaction)
	}

	return &storage.BlockData{
		BlockHeader:  block,
		Transactions: transactions,
		Results:      transactionsWithResults.Results,
	}, nil
}

<<<<<<< HEAD
func (c *OasisNodeClient) BeaconData(ctx context.Context, height int64) (*storage.BeaconData, error) {
	connection := *c.connection
	beacon, err := connection.Consensus().Beacon().GetBeacon(ctx, height)
	cobra.CheckErr(err)

	epoch, err := connection.Consensus().Beacon().GetEpoch(ctx, height)
	cobra.CheckErr(err)
=======
// BeaconData retrieves the beacon for the provided block height.
// NOTE: The random beacon endpoint is in flux.
func (c *OasisNodeClient) BeaconData(ctx context.Context, height int64) (*storage.BeaconData, error) {
	connection := *c.connection
	beacon, err := connection.Consensus().Beacon().GetBeacon(ctx, height)
	if err != nil {
		return nil, err
	}

	epoch, err := connection.Consensus().Beacon().GetEpoch(ctx, height)
	if err != nil {
		return nil, err
	}
>>>>>>> 6fe53b3c

	return &storage.BeaconData{
		Epoch:  epoch,
		Beacon: beacon,
	}, nil
}

<<<<<<< HEAD
func (c *OasisNodeClient) RegistryData(ctx context.Context, height int64) (*storage.RegistryData, error) {
	connection := *c.connection
	events, err := connection.Consensus().Registry().GetEvents(ctx, height)
	cobra.CheckErr(err)
=======
// RegistryData retrieves registry events at the provided block height.
func (c *OasisNodeClient) RegistryData(ctx context.Context, height int64) (*storage.RegistryData, error) {
	connection := *c.connection
	events, err := connection.Consensus().Registry().GetEvents(ctx, height)
	if err != nil {
		return nil, err
	}
>>>>>>> 6fe53b3c

	var runtimeEvents []*registryAPI.RuntimeEvent
	var entityEvents []*registryAPI.EntityEvent
	var nodeEvents []*registryAPI.NodeEvent
	var nodeUnfrozenEvents []*registryAPI.NodeUnfrozenEvent

	for _, event := range events {
		if event.RuntimeEvent != nil {
			runtimeEvents = append(runtimeEvents, event.RuntimeEvent)
		} else if event.EntityEvent != nil {
			entityEvents = append(entityEvents, event.EntityEvent)
		} else if event.NodeEvent != nil {
			nodeEvents = append(nodeEvents, event.NodeEvent)
		} else if event.NodeUnfrozenEvent != nil {
			nodeUnfrozenEvents = append(nodeUnfrozenEvents, event.NodeUnfrozenEvent)
		}
	}

	return &storage.RegistryData{
		RuntimeEvents:     runtimeEvents,
		EntityEvents:      entityEvents,
		NodeEvent:         nodeEvents,
		NodeUnfrozenEvent: nodeUnfrozenEvents,
	}, nil
}

<<<<<<< HEAD
func (c *OasisNodeClient) StakingData(ctx context.Context, height int64) (*storage.StakingData, error) {
	connection := *c.connection
	events, err := connection.Consensus().Staking().GetEvents(ctx, height)
	cobra.CheckErr(err)
=======
// StakingData retrieves staking events at the provided block height.
func (c *OasisNodeClient) StakingData(ctx context.Context, height int64) (*storage.StakingData, error) {
	connection := *c.connection
	events, err := connection.Consensus().Staking().GetEvents(ctx, height)
	if err != nil {
		return nil, err
	}
>>>>>>> 6fe53b3c

	var transfers []*stakingAPI.TransferEvent
	var burns []*stakingAPI.BurnEvent
	var escrows []*stakingAPI.EscrowEvent
	var allowanceChanges []*stakingAPI.AllowanceChangeEvent

	for _, event := range events {
		if event.Transfer != nil {
			transfers = append(transfers, event.Transfer)
		} else if event.Burn != nil {
			burns = append(burns, event.Burn)
		} else if event.Escrow != nil {
			escrows = append(escrows, event.Escrow)
		} else if event.AllowanceChange != nil {
			allowanceChanges = append(allowanceChanges, event.AllowanceChange)
		}
	}

	return &storage.StakingData{
		Transfers:        transfers,
		Burns:            burns,
		Escrows:          escrows,
		AllowanceChanges: allowanceChanges,
	}, nil
}

<<<<<<< HEAD
func (c *OasisNodeClient) ChainContext(ctx context.Context) (string, error) {
	connection := *c.connection
	return connection.Consensus().GetChainContext(ctx)
}

func (c *OasisNodeClient) SchedulerData(ctx context.Context, height int64) (*storage.SchedulerData, error) {
	connection := *c.connection
	validators, err := connection.Consensus().Scheduler().GetValidators(ctx, height)
	cobra.CheckErr(err)

	var committees = make(map[common.Namespace][]*schedulerAPI.Committee)

	for k := range config.DefaultNetworks.All[config.DefaultNetworks.Default].ParaTimes.All {
		var runtimeID common.Namespace
		runtimeID.UnmarshalHex(k)
=======
// SchedulerData retrieves validators and runtime committees at the provided block height.
func (c *OasisNodeClient) SchedulerData(ctx context.Context, height int64) (*storage.SchedulerData, error) {
	connection := *c.connection
	validators, err := connection.Consensus().Scheduler().GetValidators(ctx, height)
	if err != nil {
		return nil, err
	}

	var committees = make(map[common.Namespace][]*schedulerAPI.Committee, len(c.network.ParaTimes.All))

	for k := range c.network.ParaTimes.All {
		var runtimeID common.Namespace
		if err := runtimeID.UnmarshalHex(k); err != nil {
			return nil, err
		}
>>>>>>> 6fe53b3c

		consensusCommittees, err := connection.Consensus().Scheduler().GetCommittees(ctx, &schedulerAPI.GetCommitteesRequest{
			Height:    height,
			RuntimeID: runtimeID,
		})
<<<<<<< HEAD
		cobra.CheckErr(err)
=======
		if err != nil {
			return nil, err
		}
>>>>>>> 6fe53b3c
		committees[runtimeID] = consensusCommittees
	}

	return &storage.SchedulerData{
		Validators: validators,
		Committees: committees,
	}, nil
}

<<<<<<< HEAD
func (c *OasisNodeClient) GovernanceData(ctx context.Context, height int64) (*storage.GovernanceData, error) {
	connection := *c.connection
	events, err := connection.Consensus().Governance().GetEvents(ctx, height)
	cobra.CheckErr(err)
=======
// GovernanceData retrieves governance events at the provided block height.
func (c *OasisNodeClient) GovernanceData(ctx context.Context, height int64) (*storage.GovernanceData, error) {
	connection := *c.connection
	events, err := connection.Consensus().Governance().GetEvents(ctx, height)
	if err != nil {
		return nil, err
	}
>>>>>>> 6fe53b3c

	var submissions []*governanceAPI.ProposalSubmittedEvent
	var executions []*governanceAPI.ProposalExecutedEvent
	var finalizations []*governanceAPI.ProposalFinalizedEvent
	var votes []*governanceAPI.VoteEvent

	for _, event := range events {
		if event.ProposalSubmitted != nil {
			submissions = append(submissions, event.ProposalSubmitted)
		} else if event.ProposalExecuted != nil {
			executions = append(executions, event.ProposalExecuted)
		} else if event.ProposalFinalized != nil {
			finalizations = append(finalizations, event.ProposalFinalized)
		} else if event.Vote != nil {
			votes = append(votes, event.Vote)
		}
	}
	return &storage.GovernanceData{
		ProposalSubmissions:   submissions,
		ProposalExecutions:    executions,
		ProposalFinalizations: finalizations,
		Votes:                 votes,
	}, nil
}<|MERGE_RESOLUTION|>--- conflicted
+++ resolved
@@ -9,20 +9,13 @@
 	"github.com/oasisprotocol/oasis-core/go/common"
 	"github.com/oasisprotocol/oasis-core/go/common/cbor"
 	"github.com/oasisprotocol/oasis-core/go/consensus/api/transaction"
-<<<<<<< HEAD
-=======
 	genesisAPI "github.com/oasisprotocol/oasis-core/go/genesis/api"
->>>>>>> 6fe53b3c
 	governanceAPI "github.com/oasisprotocol/oasis-core/go/governance/api"
 	registryAPI "github.com/oasisprotocol/oasis-core/go/registry/api"
 	schedulerAPI "github.com/oasisprotocol/oasis-core/go/scheduler/api"
 	stakingAPI "github.com/oasisprotocol/oasis-core/go/staking/api"
 	config "github.com/oasisprotocol/oasis-sdk/client-sdk/go/config"
 	connection "github.com/oasisprotocol/oasis-sdk/client-sdk/go/connection"
-<<<<<<< HEAD
-	"github.com/spf13/cobra"
-=======
->>>>>>> 6fe53b3c
 )
 
 const (
@@ -31,20 +24,6 @@
 
 type OasisNodeClient struct {
 	connection *connection.Connection
-<<<<<<< HEAD
-}
-
-// NewOasisNodeClient creates a new oasis-node client.
-func NewOasisNodeClient(ctx context.Context) (*OasisNodeClient, error) {
-	// Assume default for now
-	network := config.DefaultNetworks.All[config.DefaultNetworks.Default]
-	connection, err := connection.Connect(ctx, network)
-	cobra.CheckErr(err)
-
-	return &OasisNodeClient{
-		&connection,
-	}, nil
-=======
 	network    *config.Network
 }
 
@@ -70,7 +49,6 @@
 	}
 
 	return doc, nil
->>>>>>> 6fe53b3c
 }
 
 // Name returns the name of the oasis-node client.
@@ -78,14 +56,6 @@
 	return clientName
 }
 
-<<<<<<< HEAD
-func (c *OasisNodeClient) BlockData(ctx context.Context, height int64) (*storage.BlockData, error) {
-	connection := *c.connection
-	block, err := connection.Consensus().GetBlock(ctx, height)
-	cobra.CheckErr(err)
-	transactionsWithResults, err := connection.Consensus().GetTransactionsWithResults(ctx, height)
-	cobra.CheckErr(err)
-=======
 // BlockData retrieves data about a block at the provided block height.
 func (c *OasisNodeClient) BlockData(ctx context.Context, height int64) (*storage.BlockData, error) {
 	connection := *c.connection
@@ -98,19 +68,14 @@
 	if err != nil {
 		return nil, err
 	}
->>>>>>> 6fe53b3c
 
 	var transactions []*transaction.SignedTransaction
 
 	for _, bytes := range transactionsWithResults.Transactions {
 		var transaction transaction.SignedTransaction
-<<<<<<< HEAD
-		cbor.Unmarshal(bytes, &transaction)
-=======
 		if err := cbor.Unmarshal(bytes, &transaction); err != nil {
 			return nil, err
 		}
->>>>>>> 6fe53b3c
 		transactions = append(transactions, &transaction)
 	}
 
@@ -121,15 +86,6 @@
 	}, nil
 }
 
-<<<<<<< HEAD
-func (c *OasisNodeClient) BeaconData(ctx context.Context, height int64) (*storage.BeaconData, error) {
-	connection := *c.connection
-	beacon, err := connection.Consensus().Beacon().GetBeacon(ctx, height)
-	cobra.CheckErr(err)
-
-	epoch, err := connection.Consensus().Beacon().GetEpoch(ctx, height)
-	cobra.CheckErr(err)
-=======
 // BeaconData retrieves the beacon for the provided block height.
 // NOTE: The random beacon endpoint is in flux.
 func (c *OasisNodeClient) BeaconData(ctx context.Context, height int64) (*storage.BeaconData, error) {
@@ -143,7 +99,6 @@
 	if err != nil {
 		return nil, err
 	}
->>>>>>> 6fe53b3c
 
 	return &storage.BeaconData{
 		Epoch:  epoch,
@@ -151,12 +106,6 @@
 	}, nil
 }
 
-<<<<<<< HEAD
-func (c *OasisNodeClient) RegistryData(ctx context.Context, height int64) (*storage.RegistryData, error) {
-	connection := *c.connection
-	events, err := connection.Consensus().Registry().GetEvents(ctx, height)
-	cobra.CheckErr(err)
-=======
 // RegistryData retrieves registry events at the provided block height.
 func (c *OasisNodeClient) RegistryData(ctx context.Context, height int64) (*storage.RegistryData, error) {
 	connection := *c.connection
@@ -164,7 +113,6 @@
 	if err != nil {
 		return nil, err
 	}
->>>>>>> 6fe53b3c
 
 	var runtimeEvents []*registryAPI.RuntimeEvent
 	var entityEvents []*registryAPI.EntityEvent
@@ -191,12 +139,6 @@
 	}, nil
 }
 
-<<<<<<< HEAD
-func (c *OasisNodeClient) StakingData(ctx context.Context, height int64) (*storage.StakingData, error) {
-	connection := *c.connection
-	events, err := connection.Consensus().Staking().GetEvents(ctx, height)
-	cobra.CheckErr(err)
-=======
 // StakingData retrieves staking events at the provided block height.
 func (c *OasisNodeClient) StakingData(ctx context.Context, height int64) (*storage.StakingData, error) {
 	connection := *c.connection
@@ -204,7 +146,6 @@
 	if err != nil {
 		return nil, err
 	}
->>>>>>> 6fe53b3c
 
 	var transfers []*stakingAPI.TransferEvent
 	var burns []*stakingAPI.BurnEvent
@@ -231,23 +172,6 @@
 	}, nil
 }
 
-<<<<<<< HEAD
-func (c *OasisNodeClient) ChainContext(ctx context.Context) (string, error) {
-	connection := *c.connection
-	return connection.Consensus().GetChainContext(ctx)
-}
-
-func (c *OasisNodeClient) SchedulerData(ctx context.Context, height int64) (*storage.SchedulerData, error) {
-	connection := *c.connection
-	validators, err := connection.Consensus().Scheduler().GetValidators(ctx, height)
-	cobra.CheckErr(err)
-
-	var committees = make(map[common.Namespace][]*schedulerAPI.Committee)
-
-	for k := range config.DefaultNetworks.All[config.DefaultNetworks.Default].ParaTimes.All {
-		var runtimeID common.Namespace
-		runtimeID.UnmarshalHex(k)
-=======
 // SchedulerData retrieves validators and runtime committees at the provided block height.
 func (c *OasisNodeClient) SchedulerData(ctx context.Context, height int64) (*storage.SchedulerData, error) {
 	connection := *c.connection
@@ -263,19 +187,14 @@
 		if err := runtimeID.UnmarshalHex(k); err != nil {
 			return nil, err
 		}
->>>>>>> 6fe53b3c
 
 		consensusCommittees, err := connection.Consensus().Scheduler().GetCommittees(ctx, &schedulerAPI.GetCommitteesRequest{
 			Height:    height,
 			RuntimeID: runtimeID,
 		})
-<<<<<<< HEAD
-		cobra.CheckErr(err)
-=======
 		if err != nil {
 			return nil, err
 		}
->>>>>>> 6fe53b3c
 		committees[runtimeID] = consensusCommittees
 	}
 
@@ -285,12 +204,6 @@
 	}, nil
 }
 
-<<<<<<< HEAD
-func (c *OasisNodeClient) GovernanceData(ctx context.Context, height int64) (*storage.GovernanceData, error) {
-	connection := *c.connection
-	events, err := connection.Consensus().Governance().GetEvents(ctx, height)
-	cobra.CheckErr(err)
-=======
 // GovernanceData retrieves governance events at the provided block height.
 func (c *OasisNodeClient) GovernanceData(ctx context.Context, height int64) (*storage.GovernanceData, error) {
 	connection := *c.connection
@@ -298,7 +211,6 @@
 	if err != nil {
 		return nil, err
 	}
->>>>>>> 6fe53b3c
 
 	var submissions []*governanceAPI.ProposalSubmittedEvent
 	var executions []*governanceAPI.ProposalExecutedEvent
